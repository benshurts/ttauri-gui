--- conflicted
+++ resolved
@@ -9,33 +9,6 @@
 
 namespace tt {
 
-<<<<<<< HEAD
-constexpr auto BON8_code_float_min_one = std::byte{0xba};
-constexpr auto BON8_code_float_zero    = std::byte{0xbb};
-constexpr auto BON8_code_float_one     = std::byte{0xbc};
-constexpr auto BON8_code_array_empty   = std::byte{0xbd};
-constexpr auto BON8_code_object_empty  = std::byte{0xbe};
-constexpr auto BON8_code_null          = std::byte{0xbf};
-constexpr auto BON8_code_bool_false    = std::byte{0xc0};
-constexpr auto BON8_code_bool_true     = std::byte{0xc1};
-constexpr auto BON8_code_int32         = std::byte{0xf8};
-constexpr auto BON8_code_int64         = std::byte{0xf9};
-constexpr auto BON8_code_binary32      = std::byte{0xfa};
-constexpr auto BON8_code_binary64      = std::byte{0xfb};
-constexpr auto BON8_code_array         = std::byte{0xfc};
-constexpr auto BON8_code_object        = std::byte{0xfd};
-constexpr auto BON8_code_eoc           = std::byte{0xfe};
-constexpr auto BON8_code_eot           = std::byte{0xff};
-
-/** Decode BON8 message from buffer.
- * @param ptr [in,out] Pointer to start of byte-buffer. After the call
- *            ptr will point one beyond the message.
- * @param last 
- */
-[[nodiscardd]] datum decode_BON8(cbyteptr &ptr, cbyteptr last);
-
-[[nodiscardd]] datum decode_BON8(nonstd::span<const std::byte> buffer)
-=======
 constexpr auto BON8_code_float_min_one = uint8_t{0xba};
 constexpr auto BON8_code_float_zero    = uint8_t{0xbb};
 constexpr auto BON8_code_float_one     = uint8_t{0xbc};
@@ -53,10 +26,14 @@
 constexpr auto BON8_code_eoc           = uint8_t{0xfe};
 constexpr auto BON8_code_eot           = uint8_t{0xff};
 
+/** Decode BON8 message from buffer.
+ * @param ptr [in,out] Pointer to start of byte-buffer. After the call
+ *            ptr will point one beyond the message.
+ * @param last 
+ */
 [[nodiscard]] datum decode_BON8(cbyteptr &ptr, cbyteptr last);
 
 [[nodiscard]] datum decode_BON8(nonstd::span<const std::byte> buffer)
->>>>>>> 6563bb26
 {
     auto *ptr = buffer.data();
     auto *last = ptr + buffer.size();
